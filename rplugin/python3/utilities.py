--- conflicted
+++ resolved
@@ -1,10 +1,8 @@
-import json
-import os
-import random
-from typing import List
-
 import prompts
 import typings
+import random
+import os
+import json
 
 
 def random_hex(length: int = 65):
@@ -12,11 +10,7 @@
 
 
 def generate_request(
-<<<<<<< HEAD
-    chat_history: List[typings.Message],
-=======
     chat_history: list[typings.Message],
->>>>>>> 72fa2345
     code_excerpt: str,
     language: str = "",
     system_prompt=prompts.COPILOT_INSTRUCTIONS,
@@ -53,11 +47,7 @@
     }
 
 
-<<<<<<< HEAD
-def generate_embedding_request(inputs: List[typings.FileExtract]):
-=======
 def generate_embedding_request(inputs: list[typings.FileExtract]):
->>>>>>> 72fa2345
     return {
         "input": [
             f"File: `{i.filepath}`\n```{i.filepath.split('.')[-1]}\n{i.code}```"
