--- conflicted
+++ resolved
@@ -69,17 +69,17 @@
       "contributions": ["code"]
     },
     {
-<<<<<<< HEAD
       "login": "errnoh",
       "name": "Erno Hopearuoho",
       "avatar_url": "https://avatars.githubusercontent.com/u/373946?v=4",
       "profile": "https://github.com/errnoh",
-=======
+      "contributions": ["code"]
+    },
+    {
       "login": "shaungarwood",
       "name": "Shaun Garwood",
       "avatar_url": "https://avatars.githubusercontent.com/u/4156525?v=4",
       "profile": "https://github.com/shaungarwood",
->>>>>>> a38198c8
       "contributions": ["code"]
     }
   ],
