--- conflicted
+++ resolved
@@ -58,16 +58,9 @@
 
   system_prompt = 'COPILOT_INSTRUCTIONS', -- System prompt to use (can be specified manually in prompt via /).
 
-<<<<<<< HEAD
-  model = 'gpt-4o', -- Default model to use, see ':CopilotChatModels' for available models (can be specified manually in prompt via $).
+  model = 'gpt-4.1', -- Default model to use, see ':CopilotChatModels' for available models (can be specified manually in prompt via $).
   tools = nil, -- Default tool or array of tools (or groups) to share with LLM (can be specified manually in prompt via @).
   sticky = nil, -- Default sticky prompt or array of sticky prompts to use at start of every new chat (can be specified manually in prompt via >).
-=======
-  model = 'gpt-4.1', -- Default model to use, see ':CopilotChatModels' for available models (can be specified manually in prompt via $).
-  agent = 'none', -- Default agent to use, see ':CopilotChatAgents' for available agents (can be specified manually in prompt via @).
-  context = nil, -- Default context or array of contexts to use (can be specified manually in prompt via #).
-  sticky = nil, -- Default sticky prompt or array of sticky prompts to use at start of every new chat.
->>>>>>> a90a92af
 
   temperature = 0.1, -- Result temperature
   headless = false, -- Do not write to chat buffer and use history (useful for using custom processing)
