--- conflicted
+++ resolved
@@ -24,12 +24,8 @@
 --- Run a python command and handle potential errors
 ---@param command string
 local function run_python_command(command)
-<<<<<<< HEAD
-  return run_command_on_executable(vim.g.python3_host_prog, command)
-=======
   local python3_host_prog = vim.g['python3_host_prog']
   return run_command_on_executable(python3_host_prog or 'python3', command)
->>>>>>> a34b639f
 end
 
 -- Add health check for python3 and pynvim
