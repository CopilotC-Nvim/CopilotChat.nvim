--- conflicted
+++ resolved
@@ -351,12 +351,6 @@
             else
               state.chat:finish()
             end
-<<<<<<< HEAD
-            append('\n\n' .. config.separator .. '\n\n')
-            state.response = response
-            state.chat:finish()
-=======
->>>>>>> 453b0d54
             if config.callback then
               config.callback(response)
             end
