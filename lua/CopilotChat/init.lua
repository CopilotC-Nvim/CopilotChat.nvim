local utils = require('CopilotChat.utils')

local M = {}

local default_prompts = {
  Explain = 'Explain how it works.',
  Tests = 'Briefly how selected code works then generate unit tests.',
}

-- Set up the plugin
---@param options (table | nil)
--       - mode: ('newbuffer' | 'split') default: newbuffer.
--       - show_help: ('yes' | 'no') default: 'yes'.
--       - prompts: (table?) default: default_prompts.
M.setup = function(options)
  vim.g.copilot_chat_view_option = options and options.mode or 'newbuffer'
  vim.g.copilot_chat_show_help = options and options.show_help or 'yes'

  -- Merge the provided prompts with the default prompts
  local prompts = vim.tbl_extend('force', default_prompts, options and options.prompts or {})
  vim.g.copilot_chat_user_prompts = prompts

  --  Loop through merged table and generate commands based on keys.
  for key, value in pairs(prompts) do
    utils.create_cmd('CopilotChat' .. key, function()
      vim.cmd('CopilotChat ' .. value)
    end, { nargs = '*', range = true })
  end

<<<<<<< HEAD
  for key, value in pairs(prompts) do
    utils.create_cmd('CC' .. key, function()
      vim.cmd('CopilotChatVsplit ' .. value)
    end, { nargs = '*', range = true })
  end

  -- Toggle between newbuffer and vsplit
=======
  -- Toggle between newbuffer and split
>>>>>>> 79cbb0ad
  utils.create_cmd('CopilotChatToggleLayout', function()
    if vim.g.copilot_chat_view_option == 'newbuffer' then
      vim.g.copilot_chat_view_option = 'split'
    else
      vim.g.copilot_chat_view_option = 'newbuffer'
    end
  end, { nargs = '*', range = true })
end

return M<|MERGE_RESOLUTION|>--- conflicted
+++ resolved
@@ -27,17 +27,13 @@
     end, { nargs = '*', range = true })
   end
 
-<<<<<<< HEAD
   for key, value in pairs(prompts) do
     utils.create_cmd('CC' .. key, function()
       vim.cmd('CopilotChatVsplit ' .. value)
     end, { nargs = '*', range = true })
   end
 
-  -- Toggle between newbuffer and vsplit
-=======
   -- Toggle between newbuffer and split
->>>>>>> 79cbb0ad
   utils.create_cmd('CopilotChatToggleLayout', function()
     if vim.g.copilot_chat_view_option == 'newbuffer' then
       vim.g.copilot_chat_view_option = 'split'
